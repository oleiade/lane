--- conflicted
+++ resolved
@@ -4,9 +4,6 @@
 The Lane package provides generic `Queue`, `PriorityQueue`, `Stack` and `Deque` data structures
 implementations. Its was designed with simplicity, performance, and concurrent
 usage in mind.
-<<<<<<< HEAD
-
-=======
 ## Installation
 
 Using this package requires a working Go environment. [See the install instructions for Go](http://golang.org/doc/install.html).
@@ -41,7 +38,6 @@
 ...
 ```
 ## Usage/Examples
->>>>>>> 50598709
 
 #### Priority Queue
 
